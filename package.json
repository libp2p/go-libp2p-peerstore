--- conflicted
+++ resolved
@@ -75,8 +75,7 @@
       "author": "Stebalien",
       "hash": "QmQDvJoB6aJWN3sjr3xsgXqKCXf4jU5zdMXpDMsBkYVNqa",
       "name": "go-buffer-pool",
-<<<<<<< HEAD
-      "version": "0.1.1"
+      "version": "0.1.3"
     },
     {
       "author": "whyrusleeping",
@@ -89,9 +88,6 @@
       "hash": "QmcxDvw8NnJsfdEcfrypwHkLeVxZY2rT8iiWsUuBnw93gb",
       "name": "go-ds-leveldb",
       "version": "1.2.0"
-=======
-      "version": "0.1.3"
->>>>>>> a491d360
     }
   ],
   "gxVersion": "0.4.0",
