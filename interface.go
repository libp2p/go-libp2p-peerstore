--- conflicted
+++ resolved
@@ -1,141 +1,46 @@
 package peerstore
 
-import (
-	moved "github.com/libp2p/go-libp2p-core/peerstore"
-)
+import core "github.com/libp2p/go-libp2p-core/peerstore"
 
 // Deprecated: use github.com/libp2p/go-libp2p-core/peerstore.ErrNotFound instead.
-var ErrNotFound = moved.ErrNotFound
+var ErrNotFound = core.ErrNotFound
 
 var (
 	// Deprecated: use github.com/libp2p/go-libp2p-core/peerstore.AddressTTL instead.
-	AddressTTL = moved.AddressTTL
+	AddressTTL = core.AddressTTL
 
 	// Deprecated: use github.com/libp2p/go-libp2p-core/peerstore.TempAddrTTL instead.
-	TempAddrTTL = moved.TempAddrTTL
+	TempAddrTTL = core.TempAddrTTL
 
 	// Deprecated: use github.com/libp2p/go-libp2p-core/peerstore.ProviderAddrTTL instead.
-	ProviderAddrTTL = moved.ProviderAddrTTL
+	ProviderAddrTTL = core.ProviderAddrTTL
 
 	// Deprecated: use github.com/libp2p/go-libp2p-core/peerstore.RecentlyConnectedAddrTTL instead.
-	RecentlyConnectedAddrTTL = moved.RecentlyConnectedAddrTTL
+	RecentlyConnectedAddrTTL = core.RecentlyConnectedAddrTTL
 
 	// Deprecated: use github.com/libp2p/go-libp2p-core/peerstore.OwnObservedAddrTTL instead.
-	OwnObservedAddrTTL = moved.OwnObservedAddrTTL
+	OwnObservedAddrTTL = core.OwnObservedAddrTTL
 )
 
 const (
 	// Deprecated: use github.com/libp2p/go-libp2p-core/peerstore.PermanentAddrTTL instead.
-	PermanentAddrTTL = moved.PermanentAddrTTL
+	PermanentAddrTTL = core.PermanentAddrTTL
 
 	// Deprecated: use github.com/libp2p/go-libp2p-core/peerstore.ConnectedAddrTTL instead.
-	ConnectedAddrTTL = moved.ConnectedAddrTTL
+	ConnectedAddrTTL = core.ConnectedAddrTTL
 )
 
-<<<<<<< HEAD
 // Deprecated: use github.com/libp2p/go-libp2p-core/peerstore.Peerstore instead.
-type Peerstore = moved.Peerstore
-=======
-// Peerstore provides a threadsafe store of Peer related
-// information.
-type Peerstore interface {
-	io.Closer
+type Peerstore = core.Peerstore
 
-	AddrBook
-	KeyBook
-	PeerMetadata
-	Metrics
-	ProtoBook
-
-	// PeerInfo returns a peer.PeerInfo struct for given peer.ID.
-	// This is a small slice of the information Peerstore has on
-	// that peer, useful to other services.
-	PeerInfo(peer.ID) PeerInfo
-
-	// Peers returns all of the peer IDs stored across all inner stores.
-	Peers() peer.IDSlice
-}
-
-// PeerMetadata can handle values of any type. Serializing values is
-// up to the implementation. Dynamic type introspection may not be
-// supported, in which case explicitly enlisting types in the
-// serializer may be required.
-//
-// Refer to the docs of the underlying implementation for more
-// information.
-type PeerMetadata interface {
-	// Get/Put is a simple registry for other peer-related key/value pairs.
-	// if we find something we use often, it should become its own set of
-	// methods. this is a last resort.
-	Get(p peer.ID, key string) (interface{}, error)
-	Put(p peer.ID, key string, val interface{}) error
-}
-
-// AddrBook holds the multiaddrs of peers.
-type AddrBook interface {
-
-	// AddAddr calls AddAddrs(p, []ma.Multiaddr{addr}, ttl)
-	AddAddr(p peer.ID, addr ma.Multiaddr, ttl time.Duration)
-
-	// AddAddrs gives this AddrBook addresses to use, with a given ttl
-	// (time-to-live), after which the address is no longer valid.
-	// If the manager has a longer TTL, the operation is a no-op for that address
-	AddAddrs(p peer.ID, addrs []ma.Multiaddr, ttl time.Duration)
-
-	// SetAddr calls mgr.SetAddrs(p, addr, ttl)
-	SetAddr(p peer.ID, addr ma.Multiaddr, ttl time.Duration)
-
-	// SetAddrs sets the ttl on addresses. This clears any TTL there previously.
-	// This is used when we receive the best estimate of the validity of an address.
-	SetAddrs(p peer.ID, addrs []ma.Multiaddr, ttl time.Duration)
-
-	// UpdateAddrs updates the addresses associated with the given peer that have
-	// the given oldTTL to have the given newTTL.
-	UpdateAddrs(p peer.ID, oldTTL time.Duration, newTTL time.Duration)
-
-	// Addresses returns all known (and valid) addresses for a given peer
-	Addrs(p peer.ID) []ma.Multiaddr
-
-	// AddrStream returns a channel that gets all addresses for a given
-	// peer sent on it. If new addresses are added after the call is made
-	// they will be sent along through the channel as well.
-	AddrStream(context.Context, peer.ID) <-chan ma.Multiaddr
-
-	// ClearAddresses removes all previously stored addresses
-	ClearAddrs(p peer.ID)
-
-	// PeersWithAddrs returns all of the peer IDs stored in the AddrBook
-	PeersWithAddrs() peer.IDSlice
-}
-
-// KeyBook tracks the keys of Peers.
-type KeyBook interface {
-	// PubKey stores the public key of a peer.
-	PubKey(peer.ID) ic.PubKey
-
-	// AddPubKey stores the public key of a peer.
-	AddPubKey(peer.ID, ic.PubKey) error
->>>>>>> 80303a4b
-
-// Deprecated: use github.com/libp2p/go-libp2p-core/peerstore.Peerstore instead.
-type PeerMetadata = moved.PeerMetadata
+// Deprecated: use github.com/libp2p/go-libp2p-core/peerstore.PeerMetadata instead.
+type PeerMetadata = core.PeerMetadata
 
 // Deprecated: use github.com/libp2p/go-libp2p-core/peerstore.AddrBook instead.
-type AddrBook = moved.AddrBook
+type AddrBook = core.AddrBook
 
-<<<<<<< HEAD
 // Deprecated: use github.com/libp2p/go-libp2p-core/peerstore.KeyBook instead.
-type KeyBook = moved.KeyBook
-=======
-	// PeersWithKeys returns all the peer IDs stored in the KeyBook
-	PeersWithKeys() peer.IDSlice
-}
+type KeyBook = core.KeyBook
 
-// ProtoBook tracks the protocols supported by peers
-type ProtoBook interface {
-	GetProtocols(peer.ID) ([]string, error)
-	AddProtocols(peer.ID, ...string) error
-	SetProtocols(peer.ID, ...string) error
-	SupportsProtocols(peer.ID, ...string) ([]string, error)
-}
->>>>>>> 80303a4b
+// Deprecated: use github.com/libp2p/go-libp2p-core/peerstore.ProtoBook instead.
+type ProtoBook = core.ProtoBook